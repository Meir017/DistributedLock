--- conflicted
+++ resolved
@@ -148,15 +148,9 @@
     "net8.0": {
       "Microsoft.NET.ILLink.Tasks": {
         "type": "Direct",
-<<<<<<< HEAD
-        "requested": "[8.0.6, )",
-        "resolved": "8.0.6",
-        "contentHash": "E+lDylsTeP4ZiDmnEkiJ5wobnGaIJzFhOgZppznJCb69UZgbh6G3cfv1pnLDLLBx6JAgl0kAlnINDeT3uCuczQ=="
-=======
         "requested": "[8.0.4, )",
         "resolved": "8.0.4",
         "contentHash": "PZb5nfQ+U19nhnmnR9T1jw+LTmozhuG2eeuzuW5A7DqxD/UXW2ucjmNJqnqOuh8rdPzM3MQXoF8AfFCedJdCUw=="
->>>>>>> ce4a071d
       },
       "Microsoft.SourceLink.GitHub": {
         "type": "Direct",
